--- conflicted
+++ resolved
@@ -73,8 +73,7 @@
         self.distance = self.trace.f_distance(self.timestamp) - \
                         self.trace.f_distance(self.first_time)
 
-<<<<<<< HEAD
-        # TODO: move out (?)...
+        # info is used in some envs
         info = dict()
         info["timestamp"] = next_valid_timestamp
         info["first_time"] = self.first_time
@@ -109,19 +108,6 @@
         if self.trace_done:
             pass # otherwise will cause incorrect computation of scene state | translated_frame = self.reset()
         return observations
-=======
-        # Render the observations
-        self.observations = {}
-        for sensor in self.sensors:
-            self.observations[sensor.id] = sensor.capture(self.timestamp)
-
-
-        # Reset the observations if we've reached the end of a trace
-        if self.trace_done:
-            self.observations = self.reset()
-
-        return self.observations, self.isCrashed
->>>>>>> 72063ff5
 
     def get_timestamp(self, index):
 
